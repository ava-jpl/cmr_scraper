--- conflicted
+++ resolved
@@ -18,11 +18,6 @@
 -----
 Job is of type individual. Takes the user input of starttime, endtime, and geospatial extent, and queries the CMR for the given product type. Publishes all results that do not exist on GRQ.
 
-<<<<<<< HEAD
-MET-<short_name>-<start_time>_<end_time>-<version>
-=======
-
 Metadata product spec is the followingc:
 
-    MET-<short_name>-<sensing_start_datetime>_<sensing_end_datetime>-<version_number>
->>>>>>> f7b5b776
+    MET-<short_name>-<start_time>_<end_time>-<version>